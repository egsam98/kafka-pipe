package source

import (
<<<<<<< HEAD
	"github.com/pkg/errors"
	"gopkg.in/yaml.v3"

	"kafka-pipe/connector"
=======
	"github.com/egsam98/kafka-pipe/connector"
>>>>>>> b3278c38
)

func init() {
	connector.Register("pg.Source", func(config connector.Config) (connector.Connector, error) {
		var cfg Config
		if err := yaml.Unmarshal(config.Raw, &cfg); err != nil {
			return nil, errors.Wrap(err, "parse source config")
		}
		cfg.Storage = config.Storage
		return NewSource(cfg), nil
	})
}<|MERGE_RESOLUTION|>--- conflicted
+++ resolved
@@ -1,14 +1,10 @@
 package source
 
 import (
-<<<<<<< HEAD
 	"github.com/pkg/errors"
 	"gopkg.in/yaml.v3"
 
-	"kafka-pipe/connector"
-=======
 	"github.com/egsam98/kafka-pipe/connector"
->>>>>>> b3278c38
 )
 
 func init() {
